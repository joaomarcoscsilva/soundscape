--- conflicted
+++ resolved
@@ -3,13 +3,6 @@
 *.R
 .coverage
 .coveragerc
-<<<<<<< HEAD
 /models
 **/__pycache__
-*.pyc
-=======
-models
-__pycache__
-.ipynb_checkpoints
-Untitled*
->>>>>>> ce130a8a
+*.pyc